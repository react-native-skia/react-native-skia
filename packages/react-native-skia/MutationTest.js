--- conflicted
+++ resolved
@@ -4,20 +4,14 @@
 
 const SimpleViewApp = React.Node = () => {
   const [color, setColor] = useState('#444');
-<<<<<<< HEAD
-  const [width, setWidth] = useState(512);
-=======
   const [toggleui, setToggleUi] = useState(false);
->>>>>>> 249c930f
 
   useEffect(() => {
     const timeout = setTimeout(() => {
       if (color === '#444') {
         setColor('#00ff88');
-        setWidth(256);
       } else {
         setColor('#444');
-        setWidth(512);
       }
       setToggleUi(!toggleui);      
     }, 2000);
@@ -53,15 +47,7 @@
                flexDirection: 'column',
                justifyContent: 'center',
                alignItems: 'center',
-<<<<<<< HEAD
-               backgroundColor: color }}>
-      <Image
-        style={{ width: width, height: 512 }}
-        source={require('react-native/Libraries/NewAppScreen/components/logo.png')}
-      />
-=======
                backgroundColor: 'grey' }}>
->>>>>>> 249c930f
       {color === '#00ff88' && (
         <View style={{ width: 100, height: 100, backgroundColor: 'blue' }} />
       )}
