#pragma once

#include "cxxreact/Instance.h"
#include "cxxreact/CxxModule.h"

namespace RnsShell {
  class RendererDelegate;
}

namespace RnsShell {
  class RendererDelegate;
}

namespace facebook {
namespace react {

using namespace RnsShell;

class ComponentViewRegistry;
class JSITurboModuleManager;
class MessageQueueThreadImpl;
class MountingManager;
class RSkSurfaceWindow;
class Scheduler;

class RNInstance {
 public:
  RNInstance(RendererDelegate &rendererDelegate);
  ~RNInstance();
  RNInstance(RNInstance &&) = default;

  void Start(RSkSurfaceWindow *surface, RendererDelegate &rendererDelegate);
  void Stop(RSkSurfaceWindow *surface);
<<<<<<< HEAD
=======
  xplat::module::CxxModule* moduleForName(std::string moduleName);
>>>>>>> 249c930f

 private:
  void InitializeJSCore();
  void InitializeFabric(RendererDelegate &rendererDelegate);
  void RegisterComponents();
  void Invalidate();

 private:
  std::shared_ptr<Instance> instance_;
  std::unique_ptr<JSITurboModuleManager> turboModuleManager_;
  std::shared_ptr<MessageQueueThreadImpl> moduleMessageQueue_;
  std::shared_ptr<ModuleRegistry> moduleRegistry_;
  std::shared_ptr<Scheduler> fabricScheduler_;
  std::unique_ptr<MountingManager> mountingManager_;
  std::unique_ptr<ComponentViewRegistry> componentViewRegistry_;
};

} // namespace react
} // namespace facebook<|MERGE_RESOLUTION|>--- conflicted
+++ resolved
@@ -2,10 +2,6 @@
 
 #include "cxxreact/Instance.h"
 #include "cxxreact/CxxModule.h"
-
-namespace RnsShell {
-  class RendererDelegate;
-}
 
 namespace RnsShell {
   class RendererDelegate;
@@ -31,10 +27,7 @@
 
   void Start(RSkSurfaceWindow *surface, RendererDelegate &rendererDelegate);
   void Stop(RSkSurfaceWindow *surface);
-<<<<<<< HEAD
-=======
   xplat::module::CxxModule* moduleForName(std::string moduleName);
->>>>>>> 249c930f
 
  private:
   void InitializeJSCore();
