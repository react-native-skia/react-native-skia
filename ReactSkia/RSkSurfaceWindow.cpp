--- conflicted
+++ resolved
@@ -18,11 +18,8 @@
   moduleName = "SimpleViewApp";
   properties = folly::dynamic::object();
 
-<<<<<<< HEAD
-=======
   navigator_ = RSkSpatialNavigator::sharedSpatialNavigator();
   inputEventManager_ = RSkInputEventManager::getInputKeyEventManager();
->>>>>>> 249c930f
 }
 
 RSkSurfaceWindow::~RSkSurfaceWindow() {
