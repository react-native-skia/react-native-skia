--- conflicted
+++ resolved
@@ -21,11 +21,7 @@
   RuntimeEventBeat(RunLoopObserver::WeakOwner const &owner);
   ~RuntimeEventBeat();
   virtual bool isOnRunLoopThread() const noexcept override;
-<<<<<<< HEAD
-
-=======
  
->>>>>>> 249c930f
  private:
   void startObserving() const noexcept override;
   void stopObserving() const noexcept override;
