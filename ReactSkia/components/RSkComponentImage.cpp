<<<<<<< HEAD
=======
/*
* Copyright (C) 1994-2022 OpenTV, Inc. and Nagravision S.A.
*
* This source code is licensed under the MIT license found in the
* LICENSE file in the root directory of this source tree.
*/

>>>>>>> 249c930f
#include "include/core/SkPaint.h"
#include "include/core/SkClipOp.h"
#include "include/core/SkImageFilter.h"
#include "include/effects/SkImageFilters.h"
<<<<<<< HEAD

#include "react/renderer/components/image/ImageEventEmitter.h"

#include "ReactSkia/components/RSkComponentImage.h"
#include "ReactSkia/views/common/RSkDrawUtils.h"
#include "ReactSkia/views/common/RSkImageUtils.h"
#include "ReactSkia/views/common/RSkImageCacheManager.h"
=======
#include "rns_shell/compositor/layers/PictureLayer.h"

#include "react/renderer/components/image/ImageEventEmitter.h"

#include "ReactSkia/components/RSkComponentImage.h"
#include "ReactSkia/sdk/CurlNetworking.h"
#include "ReactSkia/views/common/RSkDrawUtils.h"
#include "ReactSkia/views/common/RSkImageUtils.h"

>>>>>>> 249c930f
#include "ReactSkia/utils/RnsLog.h"
#include "ReactSkia/utils/RnsUtils.h"
#include "ReactSkia/views/common/RSkConversion.h"

namespace facebook {
namespace react {

using namespace RSkDrawUtils;
using namespace RSkImageUtils;
<<<<<<< HEAD
using namespace RSkImageCacheManager;

namespace {

sk_sp<SkImage> getLocalImage(ImageSource source) {
  if ( !source.uri.empty() && !(source.uri.substr(0, 14) == "file://assets/")) {
    return nullptr;
  }
  std::string path = "./" + source.uri.substr(7);
  RNS_PROFILE_START(getImageData)
  sk_sp<SkImage> imageData=getImageData(path.c_str());
  RNS_PROFILE_END(path.c_str(),getImageData)
  if(!imageData) {
    RNS_LOG_ERROR("Draw Image Failed :" << path);
  }
  #ifdef RNS_IMAGE_CACHE_USAGE_DEBUG
      printCacheUsage();
  #endif //RNS_IMAGECACHING_DEBUG
  return imageData;
}

}//namespace
=======

RSkComponentImage::RSkComponentImage(const ShadowView &shadowView)
    : RSkComponent(shadowView) {
      imageEventEmitter_ = std::static_pointer_cast<ImageEventEmitter const>(shadowView.eventEmitter);
}

void RSkComponentImage::OnPaint(SkCanvas *canvas) {
  sk_sp<SkImage> imageData{nullptr};
  string path;
  auto component = getComponentData();
  auto const &imageProps = *std::static_pointer_cast<ImageProps const>(component.props);
  //First to check file entry presence. If not exist, generate imageData.
  do {
    if(networkImageData_) {
      imageData = networkImageData_;
      break;
    }
    if(imageProps.sources.empty()) break;
    imageData = RSkImageCacheManager::getImageCacheManagerInstance()->findImageDataInCache(imageProps.sources[0].uri.c_str());
    if(imageData) break;

    if (imageProps.sources[0].type == ImageSource::Type::Local) {
      imageData = getLocalImageData(imageProps.sources[0]);
    } else if(imageProps.sources[0].type == ImageSource::Type::Remote) {
      requestNetworkImageData(imageProps.sources[0]);
    }
  } while(0);

  Rect frame = component.layoutMetrics.frame;
  SkRect frameRect = SkRect::MakeXYWH(frame.origin.x, frame.origin.y, frame.size.width, frame.size.height);
  auto const &imageBorderMetrics=imageProps.resolveBorderMetrics(component.layoutMetrics);
  // Draw order 1.Shadow 2. Background 3.Image Shadow 4. Image 5.Border
  bool contentShadow = false;
  bool needClipAndRestore =false;
  sk_sp<SkImageFilter> imageFilter;

  if(layer()->shadowFilter) {
    contentShadow=drawShadow(canvas,frame,imageBorderMetrics,imageProps.backgroundColor,layer()->shadowOpacity,layer()->shadowFilter);
  }
  drawBackground(canvas,frame,imageBorderMetrics,imageProps.backgroundColor);

  if(imageData) {
    SkRect targetRect = computeTargetRect({imageData->width(),imageData->height()},frameRect,imageProps.resizeMode);
    SkPaint paint,shadowPaint;
    /*Draw Image Shadow*/
    if(contentShadow) {
      if(imageProps.resizeMode == ImageResizeMode::Repeat) {
        imageFilter = SkImageFilters::Tile(targetRect,frameRect,layer()->shadowFilter);
      }
      if(imageProps.blurRadius > 0) {
        imageFilter = SkImageFilters::Blur(imageProps.blurRadius, imageProps.blurRadius,(imageFilter ? imageFilter : layer()->shadowFilter));
      }
      imageFilter ? shadowPaint.setImageFilter(std::move(imageFilter)) : shadowPaint.setImageFilter(layer()->shadowFilter);

      if(!(isOpaque(layer()->shadowOpacity)))
        canvas->saveLayerAlpha(&frameRect,layer()->shadowOpacity);
      canvas->drawImageRect(imageData, targetRect, &shadowPaint);
      if(!(isOpaque(layer()->shadowOpacity)))
        canvas->restore();
    }
    /*Draw Image */
    if(( frameRect.width() < targetRect.width()) || ( frameRect.height() < targetRect.height()))
      needClipAndRestore= true;
    /* clipping logic to be applied if computed Frame is greater than the target.*/
    if(needClipAndRestore) {
        canvas->save();
        canvas->clipRect(frameRect,SkClipOp::kIntersect);
    }
    /* TODO: Handle filter quality based of configuration. Setting Low Filter Quality as default for now*/
    paint.setFilterQuality(DEFAULT_IMAGE_FILTER_QUALITY);
    if(imageProps.resizeMode == ImageResizeMode::Repeat) {
        imageFilter = (SkImageFilters::Tile(targetRect,frameRect,nullptr));
    }
    if(imageProps.blurRadius > 0)
      imageFilter =  SkImageFilters::Blur(imageProps.blurRadius, imageProps.blurRadius,(imageFilter ? imageFilter : nullptr));
    if(imageFilter) {
      paint.setImageFilter(std::move(imageFilter));
    }
    canvas->drawImageRect(imageData,targetRect,&paint);
    if(needClipAndRestore) {
      canvas->restore();
    }

    networkImageData_ = nullptr;
    drawBorder(canvas,frame,imageBorderMetrics,imageProps.backgroundColor);
    // Emitting Load completed Event
    if(hasToTriggerEvent_) sendSuccessEvents();

  } else {
  /* Emitting Image Load failed Event*/
    if(imageProps.sources[0].type != ImageSource::Type::Remote) {
      if(!hasToTriggerEvent_) {
        imageEventEmitter_->onLoadStart();
        hasToTriggerEvent_ = true;
      }
      if(hasToTriggerEvent_) sendErrorEvents();
      RNS_LOG_ERROR("Image not loaded :"<<imageProps.sources[0].uri.c_str());
    }
  }
}

sk_sp<SkImage> RSkComponentImage::getLocalImageData(ImageSource source) {
  sk_sp<SkImage> imageData{nullptr};
  sk_sp<SkData> data;
  string path;
  decodedimageCacheData imageCacheData;
  path = generateUriPath(source.uri.c_str());
  if(!path.c_str()) {
    RNS_LOG_ERROR("Invalid File");
    return nullptr;
  }
  data = SkData::MakeFromFileName(path.c_str());
  if (!data) {
    RNS_LOG_ERROR("Unable to make SkData for path : " << path.c_str());
    return nullptr;
  }
  imageData = SkImage::MakeFromEncoded(data);
  if(imageData) {
    imageCacheData.imageData = imageData;
    imageCacheData.expiryTime = (SkTime::GetMSecs() + DEFAULT_MAX_CACHE_EXPIRY_TIME);//convert min to millisecond 30 min *60 sec *1000
    RSkImageCacheManager::getImageCacheManagerInstance()->imageDataInsertInCache(source.uri.c_str(), imageCacheData);
  }
  if(!hasToTriggerEvent_) {
    imageEventEmitter_->onLoadStart();
    hasToTriggerEvent_ = true;
  }

#ifdef RNS_IMAGE_CACHE_USAGE_DEBUG
    printCacheUsage();
#endif //RNS_IMAGECACHING_DEBUG
  return imageData;
}

inline string RSkComponentImage::generateUriPath(string path) {
  if(path.substr(0, 14) == "file://assets/")
    path = "./" + path.substr(7);
  return path;
}
>>>>>>> 249c930f

RnsShell::LayerInvalidateMask RSkComponentImage::updateComponentProps(const ShadowView &newShadowView,bool forceUpdate) {

    auto const &newimageProps = *std::static_pointer_cast<ImageProps const>(newShadowView.props);
    auto component = getComponentData();
    auto const &oldimageProps = *std::static_pointer_cast<ImageProps const>(component.props);
    RnsShell::LayerInvalidateMask updateMask=RnsShell::LayerInvalidateNone;

    if((forceUpdate) || (oldimageProps.resizeMode != newimageProps.resizeMode)) {
      imageProps.resizeMode = newimageProps.resizeMode;
      updateMask =static_cast<RnsShell::LayerInvalidateMask>(updateMask | RnsShell::LayerInvalidateAll);
    }
    if((forceUpdate) || (oldimageProps.tintColor != newimageProps.tintColor )) {
      /* TODO : Needs implementation*/
      imageProps.tintColor = RSkColorFromSharedColor(newimageProps.tintColor,SK_ColorTRANSPARENT);
    }
    if((forceUpdate) || (oldimageProps.sources[0].uri.compare(newimageProps.sources[0].uri) != 0)) {
      imageEventEmitter_->onLoadStart();
      hasToTriggerEvent_ = true;
    }
    return updateMask;
}

void RSkComponentImage::drawAndSubmit() {
  layer()->client().notifyFlushBegin();
  layer()->invalidate( RnsShell::LayerPaintInvalidate);
  if (layer()->type() == RnsShell::LAYER_TYPE_PICTURE) {
    RNS_PROFILE_API_OFF(getComponentData().componentName << " getPicture :", static_cast<RnsShell::PictureLayer*>(layer().get())->setPicture(getPicture()));
  }
  layer()->client().notifyFlushRequired();
}

// callback for remoteImageData
bool RSkComponentImage::processImageData(const char* path, char* response, int size) {
  decodedimageCacheData imageCacheData;
  auto component = getComponentData();
<<<<<<< HEAD
  auto const &imageProps =
      *std::static_pointer_cast<ImageProps const>(component.props);
  sk_sp<SkImage> imageData = nullptr;
  if (!imageProps.sources.empty() && imageProps.sources[0].type == ImageSource::Type::Local ) {
    imageData=getLocalImage(imageProps.sources[0]);
  }
  auto imageEventEmitter = std::static_pointer_cast<ImageEventEmitter const>(component.eventEmitter);
  if(imageData) {
/* Emitting Load completed Event*/
    imageEventEmitter->onLoad();
    Rect frame = component.layoutMetrics.frame;
    SkRect frameRect = SkRect::MakeXYWH(frame.origin.x, frame.origin.y, frame.size.width, frame.size.height);
    auto const &imageBorderMetrics=imageProps.resolveBorderMetrics(component.layoutMetrics);
    SkRect targetRect = computeTargetRect({imageData->width(),imageData->height()},frameRect,imageProps.resizeMode);
    SkPaint paint;
/* TO DO: Handle filter quality based on build time configuration. Setting Low Filter Quality as a default for now*/
    paint.setFilterQuality(DEFAULT_IMAGE_FILTER_QUALITY);
    if(imageProps.resizeMode == ImageResizeMode::Repeat){
      sk_sp<SkImageFilter> imageFilter(SkImageFilters::Tile(targetRect,frameRect ,nullptr));
      paint.setImageFilter(std::move(imageFilter));
    }
/* Draw order 1. Background 2. Image 3. Border*/
    drawBackground(canvas,frame,imageBorderMetrics,imageProps.backgroundColor,imageProps.opacity);
    canvas->save();
    if(( frameRect.width() < targetRect.width()) || ( frameRect.height() < targetRect.height())) {
      canvas->clipRect(frameRect,SkClipOp::kIntersect);
    }
    canvas->drawImageRect(imageData,targetRect,&paint);
    canvas->restore();
    drawBorder(canvas,frame,imageBorderMetrics,imageProps.backgroundColor,imageProps.opacity);
  } else {
/* Emitting Image Load failed Event*/
    imageEventEmitter->onError();
  }
}

RnsShell::LayerInvalidateMask RSkComponentImage::updateComponentProps(const ShadowView &newShadowView,bool forceUpdate) {

    auto const &newimageProps = *std::static_pointer_cast<ImageProps const>(newShadowView.props);
    auto component = getComponentData();
    auto const &oldimageProps = *std::static_pointer_cast<ImageProps const>(component.props);
    RnsShell::LayerInvalidateMask updateMask=RnsShell::LayerInvalidateNone;

    if((forceUpdate) || (oldimageProps.resizeMode != newimageProps.resizeMode)) {
      imageProps.resizeMode = newimageProps.resizeMode;
      updateMask =static_cast<RnsShell::LayerInvalidateMask>(updateMask | RnsShell::LayerInvalidateAll);
    }
    if((forceUpdate) || (oldimageProps.tintColor != newimageProps.tintColor )) {
      RNS_LOG_NOT_IMPL;
      imageProps.tintColor = RSkColorFromSharedColor(newimageProps.tintColor,SK_ColorTRANSPARENT);
    }
    return updateMask;
=======
  auto const &imageProps = *std::static_pointer_cast<ImageProps const>(component.props);
  // Responce callback from network. Get image data, insert in Cache and call Onpaint
  sk_sp<SkImage> remoteImageData = RSkImageCacheManager::getImageCacheManagerInstance()->findImageDataInCache(path);
  if(remoteImageData ) {
    if(strcmp(path,imageProps.sources[0].uri.c_str()) == 0) {
      drawAndSubmit();
    }
  } else {
    if(!response) return false;
    sk_sp<SkData> data = SkData::MakeWithCopy(response,size);
    if (!data){
      RNS_LOG_ERROR("Unable to make SkData for path : " << path);
      return false;
    }
    remoteImageData = SkImage::MakeFromEncoded(data);
    if(!remoteImageData) return false;

    //Add in cache if image data is valid
    if(remoteImageData && canCacheData_){
      imageCacheData.imageData = remoteImageData;
      imageCacheData.expiryTime = (SkTime::GetMSecs() + cacheExpiryTime_);//convert sec to milisecond 60 *1000
      RSkImageCacheManager::getImageCacheManagerInstance()->imageDataInsertInCache(path, imageCacheData);
    }
    if(strcmp(path,imageProps.sources[0].uri.c_str()) == 0){
      networkImageData_ = remoteImageData;
      drawAndSubmit();
    }
  }
  return true;
}

inline bool shouldCacheData(std::string cacheControlData) {
  if(cacheControlData.find(RNS_NO_CACHE_STR) != std::string::npos) return false;
  else if(cacheControlData.find(RNS_NO_STORE_STR) != std::string::npos) return false;
  else if(cacheControlData.find(RNS_MAX_AGE_0_STR) != std::string::npos) return false;

  return true;
}

inline double getCacheMaxAgeDuration(std::string cacheControlData) {
  size_t maxAgePos = cacheControlData.find(RNS_MAX_AGE_STR);
  if(maxAgePos != std::string::npos) {
    size_t maxAgeEndPos = cacheControlData.find(';',maxAgePos);
    return std::stoi(cacheControlData.substr(maxAgePos+8,maxAgeEndPos));
  }
  return DEFAULT_MAX_CACHE_EXPIRY_TIME;
}

void RSkComponentImage::requestNetworkImageData(ImageSource source) {
  auto sharedCurlNetworking = CurlNetworking::sharedCurlNetworking();
  std::shared_ptr<CurlRequest> remoteCurlRequest = std::make_shared<CurlRequest>(nullptr,source.uri,0,"GET");

  folly::dynamic query = folly::dynamic::object();

  //Before network request, reset the cache info with default values
  canCacheData_ = true;
  cacheExpiryTime_ = DEFAULT_MAX_CACHE_EXPIRY_TIME;

  // headercallback lambda fuction
  auto headerCallback =  [this, remoteCurlRequest](void* curlresponseData,void *userdata)->bool {
    CurlResponse *responseData =  (CurlResponse *)curlresponseData;
    CurlRequest *curlRequest = (CurlRequest *) userdata;

    double responseMaxAgeTime = DEFAULT_MAX_CACHE_EXPIRY_TIME;
    // Parse server response headers and retrieve caching details
    auto responseCacheControlData = responseData->headerBuffer.find("Cache-Control");
    if(responseCacheControlData != responseData->headerBuffer.items().end()) {
      std::string responseCacheControlString = responseCacheControlData->second.asString();
      canCacheData_ = shouldCacheData(responseCacheControlString);
      if(canCacheData_) responseMaxAgeTime = getCacheMaxAgeDuration(responseCacheControlString);
    }

    // TODO : Parse request headers and retrieve caching details

    cacheExpiryTime_ = std::min(responseMaxAgeTime,static_cast<double>(DEFAULT_MAX_CACHE_EXPIRY_TIME));
    RNS_LOG_DEBUG("url [" << responseData->responseurl << "] canCacheData[" << canCacheData_ << "] cacheExpiryTime[" << cacheExpiryTime_ << "]");
    return 0;
  };


  // completioncallback lambda fuction
  auto completionCallback =  [this, remoteCurlRequest](void* curlresponseData,void *userdata)->bool {
    CurlResponse *responseData =  (CurlResponse *)curlresponseData;
    CurlRequest * curlRequest = (CurlRequest *) userdata;
    if((!responseData
        || !processImageData(curlRequest->URL.c_str(),responseData->responseBuffer,responseData->contentSize)) && (hasToTriggerEvent_)) {
      sendErrorEvents();
    }
    //Reset the lamda callback so that curlRequest shared pointer dereffered from the lamda 
    // and gets auto destructored after the completion callback.
    remoteCurlRequest->curldelegator.CURLNetworkingHeaderCallback = nullptr;
    remoteCurlRequest->curldelegator.CURLNetworkingCompletionCallback = nullptr;
    return 0;
  };

  remoteCurlRequest->curldelegator.delegatorData = remoteCurlRequest.get();
  remoteCurlRequest->curldelegator.CURLNetworkingHeaderCallback = headerCallback;
  remoteCurlRequest->curldelegator.CURLNetworkingCompletionCallback=completionCallback;
  if(!hasToTriggerEvent_) {
    imageEventEmitter_->onLoadStart();
    hasToTriggerEvent_ = true;
  }
  sharedCurlNetworking->sendRequest(remoteCurlRequest,query);
}

inline void RSkComponentImage::sendErrorEvents() {
  imageEventEmitter_->onError();
  imageEventEmitter_->onLoadEnd();
  hasToTriggerEvent_ = false;
}

inline void RSkComponentImage::sendSuccessEvents() {
  imageEventEmitter_->onLoad();
  imageEventEmitter_->onLoadEnd();
  hasToTriggerEvent_ = false;
>>>>>>> 249c930f
}
} // namespace react
} // namespace facebook<|MERGE_RESOLUTION|>--- conflicted
+++ resolved
@@ -1,5 +1,3 @@
-<<<<<<< HEAD
-=======
 /*
 * Copyright (C) 1994-2022 OpenTV, Inc. and Nagravision S.A.
 *
@@ -7,20 +5,10 @@
 * LICENSE file in the root directory of this source tree.
 */
 
->>>>>>> 249c930f
 #include "include/core/SkPaint.h"
 #include "include/core/SkClipOp.h"
 #include "include/core/SkImageFilter.h"
 #include "include/effects/SkImageFilters.h"
-<<<<<<< HEAD
-
-#include "react/renderer/components/image/ImageEventEmitter.h"
-
-#include "ReactSkia/components/RSkComponentImage.h"
-#include "ReactSkia/views/common/RSkDrawUtils.h"
-#include "ReactSkia/views/common/RSkImageUtils.h"
-#include "ReactSkia/views/common/RSkImageCacheManager.h"
-=======
 #include "rns_shell/compositor/layers/PictureLayer.h"
 
 #include "react/renderer/components/image/ImageEventEmitter.h"
@@ -30,7 +18,6 @@
 #include "ReactSkia/views/common/RSkDrawUtils.h"
 #include "ReactSkia/views/common/RSkImageUtils.h"
 
->>>>>>> 249c930f
 #include "ReactSkia/utils/RnsLog.h"
 #include "ReactSkia/utils/RnsUtils.h"
 #include "ReactSkia/views/common/RSkConversion.h"
@@ -40,30 +27,6 @@
 
 using namespace RSkDrawUtils;
 using namespace RSkImageUtils;
-<<<<<<< HEAD
-using namespace RSkImageCacheManager;
-
-namespace {
-
-sk_sp<SkImage> getLocalImage(ImageSource source) {
-  if ( !source.uri.empty() && !(source.uri.substr(0, 14) == "file://assets/")) {
-    return nullptr;
-  }
-  std::string path = "./" + source.uri.substr(7);
-  RNS_PROFILE_START(getImageData)
-  sk_sp<SkImage> imageData=getImageData(path.c_str());
-  RNS_PROFILE_END(path.c_str(),getImageData)
-  if(!imageData) {
-    RNS_LOG_ERROR("Draw Image Failed :" << path);
-  }
-  #ifdef RNS_IMAGE_CACHE_USAGE_DEBUG
-      printCacheUsage();
-  #endif //RNS_IMAGECACHING_DEBUG
-  return imageData;
-}
-
-}//namespace
-=======
 
 RSkComponentImage::RSkComponentImage(const ShadowView &shadowView)
     : RSkComponent(shadowView) {
@@ -202,7 +165,6 @@
     path = "./" + path.substr(7);
   return path;
 }
->>>>>>> 249c930f
 
 RnsShell::LayerInvalidateMask RSkComponentImage::updateComponentProps(const ShadowView &newShadowView,bool forceUpdate) {
 
@@ -239,60 +201,6 @@
 bool RSkComponentImage::processImageData(const char* path, char* response, int size) {
   decodedimageCacheData imageCacheData;
   auto component = getComponentData();
-<<<<<<< HEAD
-  auto const &imageProps =
-      *std::static_pointer_cast<ImageProps const>(component.props);
-  sk_sp<SkImage> imageData = nullptr;
-  if (!imageProps.sources.empty() && imageProps.sources[0].type == ImageSource::Type::Local ) {
-    imageData=getLocalImage(imageProps.sources[0]);
-  }
-  auto imageEventEmitter = std::static_pointer_cast<ImageEventEmitter const>(component.eventEmitter);
-  if(imageData) {
-/* Emitting Load completed Event*/
-    imageEventEmitter->onLoad();
-    Rect frame = component.layoutMetrics.frame;
-    SkRect frameRect = SkRect::MakeXYWH(frame.origin.x, frame.origin.y, frame.size.width, frame.size.height);
-    auto const &imageBorderMetrics=imageProps.resolveBorderMetrics(component.layoutMetrics);
-    SkRect targetRect = computeTargetRect({imageData->width(),imageData->height()},frameRect,imageProps.resizeMode);
-    SkPaint paint;
-/* TO DO: Handle filter quality based on build time configuration. Setting Low Filter Quality as a default for now*/
-    paint.setFilterQuality(DEFAULT_IMAGE_FILTER_QUALITY);
-    if(imageProps.resizeMode == ImageResizeMode::Repeat){
-      sk_sp<SkImageFilter> imageFilter(SkImageFilters::Tile(targetRect,frameRect ,nullptr));
-      paint.setImageFilter(std::move(imageFilter));
-    }
-/* Draw order 1. Background 2. Image 3. Border*/
-    drawBackground(canvas,frame,imageBorderMetrics,imageProps.backgroundColor,imageProps.opacity);
-    canvas->save();
-    if(( frameRect.width() < targetRect.width()) || ( frameRect.height() < targetRect.height())) {
-      canvas->clipRect(frameRect,SkClipOp::kIntersect);
-    }
-    canvas->drawImageRect(imageData,targetRect,&paint);
-    canvas->restore();
-    drawBorder(canvas,frame,imageBorderMetrics,imageProps.backgroundColor,imageProps.opacity);
-  } else {
-/* Emitting Image Load failed Event*/
-    imageEventEmitter->onError();
-  }
-}
-
-RnsShell::LayerInvalidateMask RSkComponentImage::updateComponentProps(const ShadowView &newShadowView,bool forceUpdate) {
-
-    auto const &newimageProps = *std::static_pointer_cast<ImageProps const>(newShadowView.props);
-    auto component = getComponentData();
-    auto const &oldimageProps = *std::static_pointer_cast<ImageProps const>(component.props);
-    RnsShell::LayerInvalidateMask updateMask=RnsShell::LayerInvalidateNone;
-
-    if((forceUpdate) || (oldimageProps.resizeMode != newimageProps.resizeMode)) {
-      imageProps.resizeMode = newimageProps.resizeMode;
-      updateMask =static_cast<RnsShell::LayerInvalidateMask>(updateMask | RnsShell::LayerInvalidateAll);
-    }
-    if((forceUpdate) || (oldimageProps.tintColor != newimageProps.tintColor )) {
-      RNS_LOG_NOT_IMPL;
-      imageProps.tintColor = RSkColorFromSharedColor(newimageProps.tintColor,SK_ColorTRANSPARENT);
-    }
-    return updateMask;
-=======
   auto const &imageProps = *std::static_pointer_cast<ImageProps const>(component.props);
   // Responce callback from network. Get image data, insert in Cache and call Onpaint
   sk_sp<SkImage> remoteImageData = RSkImageCacheManager::getImageCacheManagerInstance()->findImageDataInCache(path);
@@ -408,7 +316,7 @@
   imageEventEmitter_->onLoad();
   imageEventEmitter_->onLoadEnd();
   hasToTriggerEvent_ = false;
->>>>>>> 249c930f
-}
+}
+
 } // namespace react
 } // namespace facebook