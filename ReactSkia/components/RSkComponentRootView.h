#pragma once

#include "ReactSkia/components/RSkComponent.h"

namespace facebook {
namespace react {

class RSkComponentRootView final : public RSkComponent {
 public:
  RSkComponentRootView(const ShadowView &shadowView);
  RnsShell::LayerInvalidateMask updateComponentProps(const ShadowView &newShadowView,bool forceUpdate) override;
<<<<<<< HEAD
=======

  virtual bool isContainer() const override { return true; }
  virtual bool isVisible(RSkComponent* candidate) override;

>>>>>>> 249c930f
 protected:
  void OnPaint(SkCanvas *canvas) override;
};

} // namespace react
} // namespace facebook<|MERGE_RESOLUTION|>--- conflicted
+++ resolved
@@ -9,13 +9,10 @@
  public:
   RSkComponentRootView(const ShadowView &shadowView);
   RnsShell::LayerInvalidateMask updateComponentProps(const ShadowView &newShadowView,bool forceUpdate) override;
-<<<<<<< HEAD
-=======
 
   virtual bool isContainer() const override { return true; }
   virtual bool isVisible(RSkComponent* candidate) override;
 
->>>>>>> 249c930f
  protected:
   void OnPaint(SkCanvas *canvas) override;
 };
