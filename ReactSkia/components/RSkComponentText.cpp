#include "ReactSkia/components/RSkComponentText.h"

#include "include/core/SkFont.h"
#include "include/core/SkPaint.h"
#include "react/renderer/components/text/ParagraphShadowNode.h"
#include "react/renderer/components/text/RawTextShadowNode.h"
#include "react/renderer/components/text/TextShadowNode.h"

#include <glog/logging.h>

namespace facebook {
namespace react {

RSkComponentText::RSkComponentText(const ShadowView &shadowView)
    : RSkComponent(shadowView) {}

void RSkComponentText::OnPaint(SkCanvas *canvas) {
}

RSkComponentRawText::RSkComponentRawText(const ShadowView &shadowView)
    : RSkComponent(shadowView) {}

void RSkComponentRawText::OnPaint(SkCanvas *canvas) {}

RSkComponentParagraph::RSkComponentParagraph(const ShadowView &shadowView)
    : RSkComponent(shadowView) {}

void RSkComponentParagraph::OnPaint(SkCanvas *canvas) {
  auto component = getComponentData();
  auto state =
      std::static_pointer_cast<ParagraphShadowNode::ConcreteStateT const>(
          component.state);
  auto const &props =
      *std::static_pointer_cast<ParagraphProps const>(component.props);
  auto data = state->getData();

<<<<<<< HEAD
  auto frame = getAbsoluteFrame();

  canvas->drawSimpleText(
      text.c_str(),
      text.length(),
      SkTextEncoding::kUTF8,
      frame.origin.x,
      frame.origin.y,
      font,
      paint);
=======
  auto framePoint = getFrameOrigin();
  auto frameSize = getFrameSize();

  std::unique_ptr<skia::textlayout::Paragraph> fPara;
  /* RSkTextLayoutManager to build paragraph, set build with true to consider font decoration */
  fPara = textLayoutManager_.buildParagraph(data.attributedString , props.paragraphAttributes , frameSize ,true);
  fPara->paint(canvas, framePoint.x, framePoint.y);

>>>>>>> 8abe6a9a
}

} // namespace react
} // namespace facebook<|MERGE_RESOLUTION|>--- conflicted
+++ resolved
@@ -34,27 +34,12 @@
       *std::static_pointer_cast<ParagraphProps const>(component.props);
   auto data = state->getData();
 
-<<<<<<< HEAD
   auto frame = getAbsoluteFrame();
-
-  canvas->drawSimpleText(
-      text.c_str(),
-      text.length(),
-      SkTextEncoding::kUTF8,
-      frame.origin.x,
-      frame.origin.y,
-      font,
-      paint);
-=======
-  auto framePoint = getFrameOrigin();
-  auto frameSize = getFrameSize();
 
   std::unique_ptr<skia::textlayout::Paragraph> fPara;
   /* RSkTextLayoutManager to build paragraph, set build with true to consider font decoration */
-  fPara = textLayoutManager_.buildParagraph(data.attributedString , props.paragraphAttributes , frameSize ,true);
-  fPara->paint(canvas, framePoint.x, framePoint.y);
-
->>>>>>> 8abe6a9a
+  fPara = textLayoutManager_.buildParagraph(data.attributedString , props.paragraphAttributes , frame.size ,true);
+  fPara->paint(canvas, frame.origin.x, frame.origin.y);
 }
 
 } // namespace react
