--- conflicted
+++ resolved
@@ -13,8 +13,6 @@
 using namespace skia::textlayout;
 using namespace facebook::react::RSkDrawUtils;
 using namespace facebook::react::RSkTextUtils;
-
-using namespace skia::textlayout;
 
 namespace facebook {
 namespace react {
@@ -33,8 +31,6 @@
 
 RSkComponentParagraph::RSkComponentParagraph(const ShadowView &shadowView)
     : RSkComponent(shadowView)
-<<<<<<< HEAD
-    , paraBuilder(nullptr)
     , expectedAttachmentCount(0)
     , currentAttachmentCount(0){}
 
@@ -43,66 +39,6 @@
   auto const &paragraphProps = *std::static_pointer_cast<ParagraphProps const>(newShadowView.props);
   paragraphAttributes_ = paragraphProps.paragraphAttributes;
   return RnsShell::LayerInvalidateAll;
-}
-
-void RSkComponentParagraph::OnPaint(SkCanvas *canvas) {
-  auto component = getComponentData();
-  auto state =
-      std::static_pointer_cast<ParagraphShadowNode::ConcreteStateT const>(
-          component.state);
-  auto const &props =
-      *std::static_pointer_cast<ParagraphProps const>(component.props);
-  auto data = state->getData();
-
-  /* Check if this component has parent Paragraph component */
-  RSkComponentParagraph * parent = getParentParagraph();
-
-  /* If parent, this text component is part of nested text(aka fragment attachment)*/
-  /*    - use parent paragraph builder to add text & push style */
-  /*    - draw the paragraph, when we reach the last fragment attachment*/
-  if(parent) {
-      parent->expectedAttachmentCount += data.layoutManager->buildParagraph(data.attributedString,
-                                                          props.paragraphAttributes,
-                                                          true,
-                                                          parent->paraBuilder);
-      auto paragraph = parent->paraBuilder->Build();
-      parent->currentAttachmentCount++;
-      if(!parent->expectedAttachmentCount || (parent->expectedAttachmentCount == parent->currentAttachmentCount)) {
-            auto frame = parent->getComponentData().layoutMetrics.frame;
-            paragraph->layout(frame.size.width);
-            paragraph->paint(canvas, frame.origin.x, frame.origin.y);
-      }
-   } else {
-      /* If previously created builder is available,using it will append the text in builder*/
-      /* If it reaches here,means there is an update in text.So create new paragraph builder*/
-      if(nullptr != paraBuilder) {
-          paraBuilder.reset();
-      }
-
-      ParagraphStyle paraStyle;
-      paraBuilder = std::static_pointer_cast<ParagraphBuilder>(std::make_shared<ParagraphBuilderImpl>(paraStyle,data.layoutManager->collection_));
-
-      expectedAttachmentCount = data.layoutManager->buildParagraph(data.attributedString, props.paragraphAttributes, true, paraBuilder);
-      currentAttachmentCount = 0;
-      auto paragraph = paraBuilder->Build();
-
-      /* If the count is 0,means we have no fragment attachments.So paint right away*/
-      if(!expectedAttachmentCount) {
-          auto frame = component.layoutMetrics.frame;
-          paragraph->layout(frame.size.width);
-          paragraph->paint(canvas, frame.origin.x, frame.origin.y);
-      }
-   }
-=======
-    , expectedAttachmentCount(0)
-    , currentAttachmentCount(0){}
-
-RnsShell::LayerInvalidateMask RSkComponentParagraph::updateComponentProps(const ShadowView &newShadowView,bool forceUpadte) {
-
-  auto const &paragraphProps = *std::static_pointer_cast<ParagraphProps const>(newShadowView.props);
-  paragraphAttributes_ = paragraphProps.paragraphAttributes;
-  return RnsShell::LayerInvalidateAll;
->>>>>>> 249c930f
 }
 
 void RSkComponentParagraph::OnPaint(SkCanvas *canvas) {
