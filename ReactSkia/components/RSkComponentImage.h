/*
* Copyright (C) 1994-2022 OpenTV, Inc. and Nagravision S.A.
*
* This source code is licensed under the MIT license found in the
* LICENSE file in the root directory of this source tree.
*/
#pragma once

#include "include/core/SkRect.h"

#include "react/renderer/components/image/ImageShadowNode.h"

#include "ReactSkia/components/RSkComponent.h"
#include "ReactSkia/views/common/RSkImageCacheManager.h"

#define DEFAULT_IMAGE_FILTER_QUALITY kLow_SkFilterQuality /*Skia's Defualt is kNone_SkFilterQuality*/
<<<<<<< HEAD

namespace facebook {
namespace react {
=======
#define DEFAULT_MAX_CACHE_EXPIRY_TIME 1800000 // 30mins in milliseconds 1800000
#define RNS_NO_CACHE_STR "no-cache"
#define RNS_NO_STORE_STR "no-store"
#define RNS_MAX_AGE_0_STR "max-age=0"
#define RNS_MAX_AGE_STR "max-age"
namespace facebook {
namespace react {

>>>>>>> 249c930f
struct ImgProps{
    ImageResizeMode resizeMode;
    SkColor tintColor;
};
<<<<<<< HEAD
=======

>>>>>>> 249c930f
class RSkComponentImage final : public RSkComponent {
 public:
  RSkComponentImage(const ShadowView &shadowView);
  RnsShell::LayerInvalidateMask updateComponentProps(const ShadowView &newShadowView,bool forceUpdate) override;
 private :
  ImgProps imageProps;
<<<<<<< HEAD
=======
  sk_sp<SkImage> networkImageData_;
  bool hasToTriggerEvent_{false};
  bool canCacheData_{true};
  double cacheExpiryTime_{DEFAULT_MAX_CACHE_EXPIRY_TIME};
  std::shared_ptr<ImageEventEmitter const> imageEventEmitter_;

  sk_sp<SkImage> getLocalImageData(ImageSource source);
  void requestNetworkImageData(ImageSource source);

  inline string generateUriPath(string path);
  void drawAndSubmit();
  bool processImageData(const char* path, char* response, int size);
  inline void sendErrorEvents();
  inline void sendSuccessEvents();
>>>>>>> 249c930f
 protected:
  void OnPaint(SkCanvas *canvas) override;
};

} // namespace react
} // namespace facebook<|MERGE_RESOLUTION|>--- conflicted
+++ resolved
@@ -14,11 +14,6 @@
 #include "ReactSkia/views/common/RSkImageCacheManager.h"
 
 #define DEFAULT_IMAGE_FILTER_QUALITY kLow_SkFilterQuality /*Skia's Defualt is kNone_SkFilterQuality*/
-<<<<<<< HEAD
-
-namespace facebook {
-namespace react {
-=======
 #define DEFAULT_MAX_CACHE_EXPIRY_TIME 1800000 // 30mins in milliseconds 1800000
 #define RNS_NO_CACHE_STR "no-cache"
 #define RNS_NO_STORE_STR "no-store"
@@ -27,23 +22,17 @@
 namespace facebook {
 namespace react {
 
->>>>>>> 249c930f
 struct ImgProps{
     ImageResizeMode resizeMode;
     SkColor tintColor;
 };
-<<<<<<< HEAD
-=======
 
->>>>>>> 249c930f
 class RSkComponentImage final : public RSkComponent {
  public:
   RSkComponentImage(const ShadowView &shadowView);
   RnsShell::LayerInvalidateMask updateComponentProps(const ShadowView &newShadowView,bool forceUpdate) override;
  private :
   ImgProps imageProps;
-<<<<<<< HEAD
-=======
   sk_sp<SkImage> networkImageData_;
   bool hasToTriggerEvent_{false};
   bool canCacheData_{true};
@@ -58,7 +47,6 @@
   bool processImageData(const char* path, char* response, int size);
   inline void sendErrorEvents();
   inline void sendSuccessEvents();
->>>>>>> 249c930f
  protected:
   void OnPaint(SkCanvas *canvas) override;
 };
