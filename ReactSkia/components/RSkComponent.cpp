--- conflicted
+++ resolved
@@ -1,9 +1,3 @@
-<<<<<<< HEAD
-#include "ReactSkia/components/RSkComponent.h"
-#include "ReactSkia/views/common/RSkConversion.h"
-
-=======
->>>>>>> 249c930f
 #include "include/core/SkPaint.h"
 #include "include/core/SkPictureRecorder.h"
 #include "include/core/SkSurface.h"
@@ -17,28 +11,16 @@
 #include "rns_shell/compositor/layers/PictureLayer.h"
 #include "rns_shell/compositor/layers/ScrollLayer.h"
 
-#include "rns_shell/compositor/layers/PictureLayer.h"
-
 namespace facebook {
 namespace react {
 
 using namespace RnsShell;
-<<<<<<< HEAD
-=======
 using namespace RSkDrawUtils;
->>>>>>> 249c930f
 
 RSkComponent::RSkComponent(const ShadowView &shadowView)
     : INHERITED(Layer::EmptyClient::singleton(), LAYER_TYPE_DEFAULT)
     , parent_(nullptr)
-<<<<<<< HEAD
-    , absOrigin_(shadowView.layoutMetrics.frame.origin)
-    , component_(shadowView)
-{
-}
-=======
     , component_(shadowView) {}
->>>>>>> 249c930f
 
 RSkComponent::~RSkComponent() {}
 
@@ -48,125 +30,6 @@
   } else {
     RNS_LOG_ERROR("Invalid canvas ??");
   }
-<<<<<<< HEAD
-}
-
-sk_sp<SkPicture> RSkComponent::getPicture() {
-
-  SkPictureRecorder recorder;
-  auto frame = component_.layoutMetrics.frame;
-
-  auto *canvas = recorder.beginRecording(SkRect::MakeXYWH(0, 0, frame.size.width, frame.size.height));
-
-  if(canvas) {
-    RNS_PROFILE_API_OFF("Recording " << component_.componentName << " Paint:", OnPaint(canvas));
-  } else {
-    RNS_LOG_ERROR("Invalid canvas ??");
-    return nullptr;
-  }
-
-  return recorder.finishRecordingAsPicture();
-}
-
-void RSkComponent::requiresLayer(const ShadowView &shadowView, Layer::Client& layerClient) {
-    // Need to come up with rules to decide wheather we need to create picture layer, texture layer etc"
-    // Text components paragraph builder is not compatabile with Picture layer,so use default layer
-    if(strcmp(component_.componentName,"Paragraph") == 0) {
-        layer_ = this->shared_from_this();
-        layer_->setClient(layerClient); // Need to set client for Default layer type.
-    }
-    else
-        layer_ = Layer::Create(layerClient, LAYER_TYPE_PICTURE);
-}
-
-RnsShell::LayerInvalidateMask RSkComponent::updateProps(const ShadowView &newShadowView,bool forceUpdate) {
-
-   auto const &newviewProps = *std::static_pointer_cast<ViewProps const>(newShadowView.props);
-   auto const &oldviewProps = *std::static_pointer_cast<ViewProps const>(component_.props);
-   RnsShell::LayerInvalidateMask updateMask=RnsShell::LayerInvalidateNone;
-
-   updateMask= updateComponentProps(newShadowView,forceUpdate);
-  //opacity
-   if((forceUpdate) || (oldviewProps.opacity != newviewProps.opacity)) {
-      layer_->opacity = newviewProps.opacity;
-      /*TODO : To be tested and confirm updateMask need for this Prop*/
-      updateMask =static_cast<RnsShell::LayerInvalidateMask>(updateMask | RnsShell::LayerInvalidateAll);
-   }
-  //ShadowOpacity
-   if ((forceUpdate) || (oldviewProps.shadowOpacity != newviewProps.shadowOpacity)) {
-      layer_->shadowOpacity = newviewProps.shadowOpacity;
-      /*TODO : To be tested and confirm updateMask need for this Prop*/
-      updateMask =static_cast<RnsShell::LayerInvalidateMask>(updateMask | RnsShell::LayerInvalidateAll);
-   }
-  //shadowRadius
-   if ((forceUpdate) || (oldviewProps.shadowRadius != newviewProps.shadowRadius)) {
-      layer_->shadowRadius = newviewProps.shadowRadius;
-      /*TODO : To be tested and confirm updateMask need for this Prop*/
-      updateMask =static_cast<RnsShell::LayerInvalidateMask>(updateMask | RnsShell::LayerInvalidateAll);
-   }
-  //shadowoffset
-   if ((forceUpdate) || (oldviewProps.shadowOffset != newviewProps.shadowOffset)) {
-      layer_->shadowOffset = RSkSkSizeFromSize(newviewProps.shadowOffset);
-      /*TODO : To be tested and confirm updateMask need for this Prop*/
-      updateMask =static_cast<RnsShell::LayerInvalidateMask>(updateMask | RnsShell::LayerInvalidateAll);
-   }
-  //shadowcolor
-   if ((forceUpdate) || (oldviewProps.shadowColor != newviewProps.shadowColor)) {
-      layer_->shadowColor = RSkColorFromSharedColor(newviewProps.shadowColor,SK_ColorBLACK);
-      /*TODO : To be tested and confirm updateMask need for this Prop*/
-      updateMask =static_cast<RnsShell::LayerInvalidateMask>(updateMask | RnsShell::LayerInvalidateAll);
-   }
-  //backfaceVisibility
-   if ((forceUpdate) || (oldviewProps.backfaceVisibility != newviewProps.backfaceVisibility)) {
-      RNS_LOG_NOT_IMPL;
-      layer_->backfaceVisibility = (int)newviewProps.backfaceVisibility;
-   }
-  //backgroundColor
-   if ((forceUpdate) || (oldviewProps.backgroundColor != newviewProps.backgroundColor)) {
-      component_.commonProps.backgroundColor = RSkColorFromSharedColor(newviewProps.backgroundColor,SK_ColorTRANSPARENT);
-      /*TODO : To be tested and confirm updateMask need for this Prop*/
-      updateMask =static_cast<RnsShell::LayerInvalidateMask>(updateMask | RnsShell::LayerInvalidateAll);
-   }
-  //foregroundColor
-   if ((forceUpdate) || (oldviewProps.foregroundColor != newviewProps.foregroundColor)) {
-      RNS_LOG_NOT_IMPL;
-      component_.commonProps.foregroundColor = RSkColorFromSharedColor(newviewProps.foregroundColor,SK_ColorTRANSPARENT);
-   }
-  /* TODO To be verified when implemented*/
-  //pointerEvents
-   if ((forceUpdate) || (oldviewProps.pointerEvents != newviewProps.pointerEvents)) {
-      RNS_LOG_NOT_IMPL;
-      component_.commonProps.pointerEvents = (int)newviewProps.pointerEvents;
-   }
-  //hitslop
-   if ((forceUpdate) || (oldviewProps.hitSlop != newviewProps.hitSlop)) {
-      RNS_LOG_NOT_IMPL;
-      component_.commonProps.hitSlop = newviewProps.hitSlop;
-   }
-  //overflow
-   if ((forceUpdate) || (oldviewProps.getClipsContentToBounds() != newviewProps.getClipsContentToBounds())) {
-      layer_->setMasksTotBounds(newviewProps.getClipsContentToBounds());
-      /*TODO : To be tested and confirm updateMask need for this Prop*/
-      updateMask =static_cast<RnsShell::LayerInvalidateMask>(updateMask | RnsShell::LayerInvalidateAll);
-   }
-  //zIndex
-   if ((forceUpdate) || (oldviewProps.zIndex != newviewProps.zIndex)) {
-      component_.commonProps.zIndex = newviewProps.zIndex.value_or(0);
-      /*TODO : To be tested and confirm updateMask need for this Prop*/
-      updateMask =static_cast<RnsShell::LayerInvalidateMask>(updateMask | RnsShell::LayerInvalidateAll);
-   }
-  //transform
-   if ((forceUpdate) || (oldviewProps.transform != newviewProps.transform)) {
-      layer_->transformMatrix = RSkTransformTo2DMatrix(newviewProps.transform);
-      updateMask =static_cast<RnsShell::LayerInvalidateMask>(updateMask | RnsShell::LayerLayoutInvalidate);
-   }
-    /* TODO Add TVOS properties */
-   /*TODO : Return UpdateMask instead of RnsShell::LayerInvalidateAll, once the shadow handling moved to layer
-            and all the layer & component props have been verfied*/
-   return RnsShell::LayerInvalidateAll;
-}
-
-=======
 }
 
 void RSkComponent::OnPaintBorder(SkCanvas *canvas) {
@@ -327,7 +190,6 @@
    return RnsShell::LayerInvalidateAll;
 }
 
->>>>>>> 249c930f
 void RSkComponent::updateComponentData(const ShadowView &newShadowView,const uint32_t updateMask,bool forceUpdate) {
 
    RNS_LOG_ASSERT((layer_ && layer_.get()), "Layer Object cannot be null");
@@ -335,8 +197,6 @@
 
    RnsShell::LayerInvalidateMask invalidateMask=RnsShell::LayerInvalidateNone;
 
-<<<<<<< HEAD
-=======
    if(updateMask & ComponentUpdateMaskLayoutMetrics) {
       RNS_LOG_DEBUG("\tUpdate Layout");
       component_.layoutMetrics = newShadowView.layoutMetrics;
@@ -347,17 +207,10 @@
       if(layer() && layer().get())
         layer_->setFrame(frameIRect);
    }
->>>>>>> 249c930f
    if(updateMask & ComponentUpdateMaskProps) {
       RNS_LOG_DEBUG("\tUpdate Property");
       invalidateMask = static_cast<RnsShell::LayerInvalidateMask>(invalidateMask | updateProps(newShadowView,forceUpdate));
       component_.props = newShadowView.props;
-<<<<<<< HEAD
-   }
-   if(updateMask & ComponentUpdateMaskState){
-      RNS_LOG_DEBUG("\tUpdate State");
-      invalidateMask =static_cast<RnsShell::LayerInvalidateMask>(invalidateMask | RnsShell::LayerInvalidateAll);
-=======
 
       //TODO only if TV related proeprties have changed ?
       SpatialNavigator::Container *containerInUpdate = nearestAncestorContainer();
@@ -367,37 +220,20 @@
    if(updateMask & ComponentUpdateMaskState){
       RNS_LOG_DEBUG("\tUpdate State");
       invalidateMask =static_cast<RnsShell::LayerInvalidateMask>(invalidateMask | updateComponentState(newShadowView,forceUpdate));
->>>>>>> 249c930f
       component_.state = newShadowView.state;
    }
    if(updateMask & ComponentUpdateMaskEventEmitter){
       RNS_LOG_DEBUG("\tUpdate Emitter");
       component_.eventEmitter = newShadowView.eventEmitter;
    }
-<<<<<<< HEAD
-   if(updateMask & ComponentUpdateMaskLayoutMetrics) {
-      RNS_LOG_DEBUG("\tUpdate Layout");
-      component_.layoutMetrics = newShadowView.layoutMetrics;
-      invalidateMask =static_cast<RnsShell::LayerInvalidateMask>(invalidateMask | RnsShell::LayerInvalidateAll);
-
-      Rect frame = component_.layoutMetrics.frame;
-      SkIRect frameIRect = SkIRect::MakeXYWH(frame.origin.x, frame.origin.y, frame.size.width, frame.size.height);
-      if(layer() && layer().get())
-        layer_->setFrame(frameIRect);
-   }
-=======
->>>>>>> 249c930f
 
    if(layer_ && layer_.get()) {
      layer_->invalidate(invalidateMask);
      if(layer_->type() == RnsShell::LAYER_TYPE_PICTURE) {
        RNS_PROFILE_API_OFF(component_.componentName << " getPicture :", static_cast<RnsShell::PictureLayer*>(layer_.get())->setPicture(getPicture()));
-<<<<<<< HEAD
-=======
      } else if(layer_->type() == RnsShell::LAYER_TYPE_SCROLL) {
        RNS_PROFILE_API_OFF(component_.componentName << " getShadowPicture :", static_cast<RnsShell::ScrollLayer*>(layer_.get())->setShadowPicture(getPicture(PictureTypeShadow)));
        RNS_PROFILE_API_OFF(component_.componentName << " getBorderPicture :", static_cast<RnsShell::ScrollLayer*>(layer_.get())->setBorderPicture(getPicture(PictureTypeBorder)));
->>>>>>> 249c930f
      }
    }
 }
@@ -411,8 +247,6 @@
         RNS_LOG_ASSERT((this->layer_ && newChildComponent->layer_), "Layer Object cannot be null");
         if(this->layer_)
             this->layer_->insertChild(newChildComponent->layer_, index);
-<<<<<<< HEAD
-=======
 
         SpatialNavigator::Container *containerToAdd = nullptr;
         if(isContainer() == true || ((containerToAdd = nearestAncestorContainer()) == nullptr))
@@ -425,7 +259,6 @@
         } else if(newChildComponent->navComponentList_.size() != 0) {
             containerToAdd->mergeComponent(newChildComponent->navComponentList_); // Move focusable decendents to parent
         }
->>>>>>> 249c930f
     }
 }
 
@@ -445,12 +278,6 @@
         if(oldChildComponent->layer_)
             oldChildComponent->layer_->invalidate(RnsShell::LayerRemoveInvalidate);
     }
-<<<<<<< HEAD
-
-    RNS_LOG_ASSERT((this->layer_ && oldChildComponent->layer_), "Layer Object cannot be null");
-    if(this->layer_)
-        this->layer_->removeChild(oldChildComponent->layer_.get(), index);
-=======
 }
 
 bool RSkComponent::isFocusable() {
@@ -497,7 +324,6 @@
                              -containerScrollOffset.y()).makeOffset(
                               containerScreenFrame.x(),
                               containerScreenFrame.y());
->>>>>>> 249c930f
 }
 
 } // namespace react
