--- conflicted
+++ resolved
@@ -56,15 +56,10 @@
 
   virtual void updateComponentData(const ShadowView &newShadowView , const uint32_t updateMask);
   Component getComponentData() { return component_;};
-<<<<<<< HEAD
   Rect getAbsoluteFrame(){return Rect{absOrigin_,component_.layoutMetrics.frame.size} ;};
-=======
-  Point getFrameOrigin() { return absOrigin_;};
-  Size getFrameSize() { return component_.layoutMetrics.frame.size;};
   std::shared_ptr<RnsShell::Layer> layer() { return layer_; }
 
   void requiresLayer(const ShadowView &shadowView);
->>>>>>> f75eeb96
 
  protected:
   virtual void OnPaint(SkCanvas *canvas) = 0;
