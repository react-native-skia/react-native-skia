--- conflicted
+++ resolved
@@ -20,11 +20,7 @@
 class MountingManager : public SchedulerDelegate {
  public:
   MountingManager(ComponentViewRegistry *componentViewRegistry, RendererDelegate &rendererDelegate);
-<<<<<<< HEAD
-  MountingManager(MountingManager &&) = default;
-=======
   MountingManager(MountingManager &&);
->>>>>>> 249c930f
 
   void BindSurface(RSkSurfaceWindow *surface);
 
