#pragma once

#include "cxxreact/Instance.h"

#include "react/renderer/core/LayoutConstraints.h"
#include "react/renderer/core/ReactPrimitives.h"

<<<<<<< HEAD
#include "rns_shell/compositor/Compositor.h"
=======
#include "ReactSkia/core_modules/RSkSpatialNavigator.h"
#include "rns_shell/compositor/Compositor.h"
#include "ReactSkia/core_modules/RSkInputEventManager.h"
>>>>>>> 249c930f

#include <list>

namespace facebook {
namespace react {

using namespace SpatialNavigator;
using namespace RnsShell;

class RSkComponent;

class RSkSurfaceWindow {
 public:
  RSkSurfaceWindow();
  RSkSurfaceWindow(RSkSurfaceWindow &&) = default;
  RSkSurfaceWindow &operator=(RSkSurfaceWindow &&) = default;

  ~RSkSurfaceWindow();

<<<<<<< HEAD
=======
  RSkSpatialNavigator* navigator() { return navigator_; }

>>>>>>> 249c930f
  void setSize(SkSize size);

#ifdef RNS_SHELL_HAS_GPU_SUPPORT
// Interfaces to expose direct context of GPU backend
  static GrDirectContext* directContext;
  static GrDirectContext* getDirectContext(){return  RSkSurfaceWindow::directContext;};
  void setDirectContext(GrDirectContext*);
#endif

  SurfaceId surfaceId;
  std::string moduleName;
  folly::dynamic properties;
  SkSize minimumSize {0, 0};
  SkSize maximumSize {1920, 1080};
  SkPoint viewportOffset {0, 0};

 private:
  void RecreateWindowBackend();

 private:
<<<<<<< HEAD
=======
  RSkSpatialNavigator* navigator_;
  RSkInputEventManager* inputEventManager_;
>>>>>>> 249c930f
};

} // namespace react
} // namespace facebook<|MERGE_RESOLUTION|>--- conflicted
+++ resolved
@@ -5,13 +5,9 @@
 #include "react/renderer/core/LayoutConstraints.h"
 #include "react/renderer/core/ReactPrimitives.h"
 
-<<<<<<< HEAD
-#include "rns_shell/compositor/Compositor.h"
-=======
 #include "ReactSkia/core_modules/RSkSpatialNavigator.h"
 #include "rns_shell/compositor/Compositor.h"
 #include "ReactSkia/core_modules/RSkInputEventManager.h"
->>>>>>> 249c930f
 
 #include <list>
 
@@ -31,11 +27,8 @@
 
   ~RSkSurfaceWindow();
 
-<<<<<<< HEAD
-=======
   RSkSpatialNavigator* navigator() { return navigator_; }
 
->>>>>>> 249c930f
   void setSize(SkSize size);
 
 #ifdef RNS_SHELL_HAS_GPU_SUPPORT
@@ -56,11 +49,8 @@
   void RecreateWindowBackend();
 
  private:
-<<<<<<< HEAD
-=======
   RSkSpatialNavigator* navigator_;
   RSkInputEventManager* inputEventManager_;
->>>>>>> 249c930f
 };
 
 } // namespace react
