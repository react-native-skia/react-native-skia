config("folly_config") {
  include_dirs = [ "." ]

  defines = [
    "FOLLY_NO_CONFIG=1",
    "FOLLY_HAVE_CLOCK_GETTIME=1",
<<<<<<< HEAD
=======
    "FOLLY_HAVE_MEMRCHR=1",
>>>>>>> 249c930f
    "FOLLY_USE_LIBCPP=1",
    "FOLLY_MOBILE=1",
    "FOLLY_HAVE_PTHREAD=1",
  ]

  if (is_linux) {
    defines += [
      "FOLLY_HAVE_MEMRCHR=1",
    ]
  }
}

group("folly") {
  public_deps = [
    ":rn_oss",
  ]
}

source_set("rn_oss") {
  sources = [
    "folly/dynamic.cpp",
    "folly/json.cpp",
    "folly/json_pointer.cpp",
    "folly/Conv.cpp",
    "folly/Demangle.cpp",
    "folly/FileUtil.cpp",
    "folly/Format.cpp",
    "folly/Unicode.cpp",
    "folly/ScopeGuard.cpp",
    "folly/String.cpp",

    "folly/hash/SpookyHashV2.cpp",
    "folly/lang/Assume.cpp",
    "folly/lang/SafeAssert.cpp",
    "folly/net/NetOps.cpp",
    "folly/portability/SysUio.cpp",

    "folly/portability/Malloc.cpp",

    "folly/synchronization/ParkingLot.cpp",

    # Added for async_io
    "folly/SharedMutex.cpp",
    "folly/Executor.cpp",
    "folly/concurrency/CacheLocality.cpp",
    "folly/lang/CString.cpp",
    "folly/memory/MallctlHelper.cpp",
    "folly/system/ThreadName.cpp",
  ]

  deps = [
    ":folly_detail",
  ]

  public_deps = [
    "//third_party/glog:glog",
    "//third_party/double-conversion:double-conversion",
    "//third_party/boost:headers_only",
  ]

  configs -= [ "//build/config/compiler:no_exceptions" ]
  configs += [ "//build/config/compiler:exceptions" ]
  configs -= [ "//build/config/compiler:no_rtti" ]
  configs += [ "//build/config/compiler:rtti" ]
  # configs -= [ "//build/config/gcc:symbol_visibility_hidden" ]
  # configs += [ "//build/config/gcc:symbol_visibility_default" ]

  if (is_clang) {
    configs -= [ "//build/config/clang:find_bad_constructs" ]
  }

  configs += [ ":internal_configs" ]
  public_configs = [ ":folly_config" ]
}

source_set("folly_detail") {
  sources = [
    "folly/detail/Demangle.cpp",
    "folly/container/detail/F14Table.cpp",
    "folly/memory/detail/MallocImpl.cpp",

    # Added for async_io
    "folly/detail/AtFork.cpp",
    "folly/detail/Futex.cpp",
    "folly/detail/UniqueInstance.cpp",
    "folly/detail/MemoryIdler.cpp",
    "folly/detail/ThreadLocalDetail.cpp",
    "folly/detail/StaticSingletonManager.cpp",
    "folly/detail/IPAddress.cpp",
    "folly/detail/SingletonStackTrace.cpp",
    "folly/detail/SocketFastOpen.cpp",
  ]

  visibility = [ ":*" ]

  deps = [
    "//third_party/glog:glog",
    "//third_party/double-conversion:double-conversion",
    "//third_party/boost:headers_only",
  ]

  configs += [
    ":internal_configs",
    ":folly_config",
  ]
  configs -= [ "//build/config/compiler:no_exceptions" ]
  configs += [ "//build/config/compiler:exceptions" ]
  configs -= [ "//build/config/compiler:no_rtti" ]
  configs += [ "//build/config/compiler:rtti" ]
  # configs -= [ "//build/config/gcc:symbol_visibility_hidden" ]
  # configs += [ "//build/config/gcc:symbol_visibility_default" ]

  if (is_clang) {
    configs -= [ "//build/config/clang:find_bad_constructs" ]
  }
}

config("internal_configs") {
  visibility = [ ":*" ]

  cflags_cc = [
    "-Wno-sign-compare",
    "-Wno-unreachable-code",
    "-Wno-unused-local-typedef",
  ]

  if (is_clang) {
    cflags_cc += [
      "-Wno-#warnings",
    ]
  } else {
    cflags_cc += [
      "-faligned-new",
      "-Wno-cpp",
      "-Wno-unused-result",
    ]
  }
}

source_set("async") {
  sources = [
    "folly/File.cpp",
    "folly/Random.cpp",
    "folly/Singleton.cpp",
    "folly/SocketAddress.cpp",
    "folly/IPAddress.cpp",
    "folly/IPAddressV4.cpp",
    "folly/IPAddressV6.cpp",
    "folly/MacAddress.cpp",
    "folly/io/IOBuf.cpp",
    "folly/io/IOBufQueue.cpp",
    "folly/io/ShutdownSocketSet.cpp",
    "folly/executors/ThreadPoolExecutor.cpp",
    "folly/executors/GlobalThreadPoolList.cpp",
    "folly/executors/CPUThreadPoolExecutor.cpp",
    "folly/executors/QueuedImmediateExecutor.cpp",
    "folly/ssl/Init.cpp",
    "folly/ssl/detail/OpenSSLThreading.cpp",

    "folly/io/async/AsyncPipe.cpp",
    "folly/io/async/AsyncSSLSocket.cpp",
    "folly/io/async/AsyncServerSocket.cpp",
    "folly/io/async/AsyncSignalHandler.cpp",
    "folly/io/async/AsyncSocket.cpp",
    "folly/io/async/AsyncSocketException.cpp",
    "folly/io/async/AsyncTimeout.cpp",
    "folly/io/async/AsyncUDPSocket.cpp",
    "folly/io/async/EventBase.cpp",
    "folly/io/async/EventBaseBackendBase.cpp",
    "folly/io/async/EventBaseLocal.cpp",
    "folly/io/async/EventBaseManager.cpp",
    "folly/io/async/EventBaseThread.cpp",
    "folly/io/async/EventHandler.cpp",
    "folly/io/async/HHWheelTimer.cpp",
    "folly/io/async/PasswordInFile.cpp",
    "folly/io/async/Request.cpp",
    "folly/io/async/SSLContext.cpp",
    "folly/io/async/SSLOptions.cpp",
    "folly/io/async/ScopedEventBaseThread.cpp",
    "folly/io/async/TimeoutManager.cpp",
    "folly/io/async/VirtualEventBase.cpp",

    "folly/io/async/ssl/OpenSSLUtils.cpp",
    "folly/io/async/ssl/SSLErrors.cpp",
  ]

  deps = [
    ":folly_detail",
  ]

  public_deps = [
    ":rn_oss",
    ":synchronization",
    "//third_party/glog:glog",
    "//third_party/double-conversion:double-conversion",
    "//third_party/boost:headers_only",
    "//third_party/libevent",
    "//third_party/boringssl",
  ]

  configs -= [ "//build/config/compiler:no_exceptions" ]
  configs += [ "//build/config/compiler:exceptions" ]
  configs -= [ "//build/config/compiler:no_rtti" ]
  configs += [ "//build/config/compiler:rtti" ]
  # configs -= [ "//build/config/gcc:symbol_visibility_hidden" ]
  # configs += [ "//build/config/gcc:symbol_visibility_default" ]

  if (is_clang) {
    configs -= [ "//build/config/clang:find_bad_constructs" ]
  }

  configs += [ ":internal_configs" ]
  public_configs = [ ":folly_config" ]
}

source_set("synchronization") {
  sources = [
    "folly/synchronization/AsymmetricMemoryBarrier.cpp",
    "folly/synchronization/AtomicNotification.cpp",
    "folly/synchronization/DistributedMutex.cpp",
    "folly/synchronization/Hazptr.cpp",
    "folly/synchronization/HazptrThreadPoolExecutor.cpp",
    "folly/synchronization/Rcu.cpp",
    "folly/synchronization/SanitizeThread.cpp",
    "folly/synchronization/WaitOptions.cpp",
    "folly/synchronization/detail/Hardware.cpp",
  ]

  deps = [
    ":folly_detail",
  ]

  public_deps = [
    ":rn_oss",
    "//third_party/glog:glog",
    "//third_party/double-conversion:double-conversion",
    "//third_party/boost:headers_only",
    "//third_party/libevent",
    "//third_party/boringssl",
  ]

  configs -= [ "//build/config/compiler:no_exceptions" ]
  configs += [ "//build/config/compiler:exceptions" ]
  configs -= [ "//build/config/compiler:no_rtti" ]
  configs += [ "//build/config/compiler:rtti" ]
  # configs -= [ "//build/config/gcc:symbol_visibility_hidden" ]
  # configs += [ "//build/config/gcc:symbol_visibility_default" ]

  if (is_clang) {
    configs -= [ "//build/config/clang:find_bad_constructs" ]
  }

  configs += [ ":internal_configs" ]
  public_configs = [ ":folly_config" ]
}<|MERGE_RESOLUTION|>--- conflicted
+++ resolved
@@ -4,20 +4,11 @@
   defines = [
     "FOLLY_NO_CONFIG=1",
     "FOLLY_HAVE_CLOCK_GETTIME=1",
-<<<<<<< HEAD
-=======
     "FOLLY_HAVE_MEMRCHR=1",
->>>>>>> 249c930f
     "FOLLY_USE_LIBCPP=1",
     "FOLLY_MOBILE=1",
     "FOLLY_HAVE_PTHREAD=1",
   ]
-
-  if (is_linux) {
-    defines += [
-      "FOLLY_HAVE_MEMRCHR=1",
-    ]
-  }
 }
 
 group("folly") {
